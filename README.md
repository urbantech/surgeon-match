# SurgeonMatch API Suite

> A high-performance API for matching Medicare patients with available surgeons based on specialty, location, and availability.

[![CI/CD](https://github.com/urbantech/surgeon-match/actions/workflows/ci-cd.yml/badge.svg)](https://github.com/urbantech/surgeon-match/actions/workflows/ci-cd.yml)

---

## 🚀 Quick Start

### Using Docker (Recommended)

1. **Clone the Repository**
   ```bash
   git clone https://github.com/urbantech/surgeon-match.git
   cd surgeon-match
   ```

2. **Run with Docker Compose**

   ```bash
   docker-compose up -d
   ```

   This will start three containers:
   - PostgreSQL database
   - Redis for caching and rate limiting
   - SurgeonMatch API server

3. **Access the API**

   The API will be available at http://localhost:8888
   
   Swagger UI documentation: http://localhost:8888/docs
   
   ReDoc alternative documentation: http://localhost:8888/redoc

### Manual Setup (Alternative)

1. **Create a Virtual Environment & Install Dependencies**

   ```bash
   python -m venv venv
   source venv/bin/activate  # On Windows: venv\Scripts\activate
   pip install -r requirements.txt
   ```

2. **Set Environment Variables**

   Create a `.env` file in the project root or export variables directly:
   ```bash
   DATABASE_URL=postgresql+asyncpg://postgres:postgres@localhost:5432/surgeonmatch
   REDIS_URL=redis://localhost:6379/0
   DEBUG=true
   API_KEY_HEADER=X-API-Key
   API_PREFIX=/api/v1
   SECRET_KEY=your-super-secret-key-change-in-production
   RATE_LIMIT=100
   RATE_LIMIT_PERIOD=60
   ```

3. **Run Database Migrations**

   ```bash
   alembic upgrade head
   ```

4. **Create Initial API Key**

   ```bash
   python scripts/create_initial_api_key.py
   ```

5. **Start the Server**

   ```bash
   uvicorn surgeonmatch.main:app --host 0.0.0.0 --port 8888 --reload
   ```

---

<<<<<<< HEAD
## 🔐 Authentication & Rate Limiting

### API Key Authentication

All requests to the SurgeonMatch API require an API key for authentication:

```bash
# Include in header
curl -H "X-API-Key: your_api_key_here" https://api.surgeonmatch.com/v1/surgeons
```

To obtain an API key, please contact the SurgeonMatch team.

### Rate Limiting

The API enforces rate limiting to ensure fair usage and system stability:

- **Limit**: 100 requests per minute per API key
- **Tracking**: Limits are applied per API key and per endpoint
- **Reset**: Rate limits reset every 60 seconds

#### Rate Limit Headers

Every API response includes rate limit information in the headers:

```
X-RateLimit-Limit: 100
X-RateLimit-Remaining: 99
X-RateLimit-Reset: 58
X-RateLimit-Window: 60
```

#### Rate Limit Exceeded

If you exceed the rate limit, you'll receive a `429 Too Many Requests` response with:

```json
{
  "error": {
    "code": "rate_limit_exceeded",
    "message": "Rate limit exceeded. Please try again later.",
    "retry_after": 45,
    "retry_date": "Mon, 26 May 2025 14:55:32 GMT",
    "limit": 100,
    "window": "60 seconds"
  }
}
```

The response also includes a `Retry-After` header indicating the number of seconds until the rate limit resets.

---

## 📚 Core Endpoints
=======
## 📚 API Documentation
>>>>>>> 7de24e5c

### Authentication

All API requests require authentication using an API key in the header:

```
X-API-Key: your-api-key
```

### Rate Limiting

The API is rate-limited to protect against abuse. Default limits are:
- 100 requests per minute per API key

### Core Endpoints

#### Surgeons API

- `GET /api/v1/surgeons` - List all surgeons with pagination and filtering
- `GET /api/v1/surgeons/{id}` - Get surgeon details by ID
- `GET /api/v1/surgeons/npi/{npi}` - Get surgeon details by NPI number
- `GET /api/v1/surgeons/search` - Search surgeons by name, specialty, or location

#### Claims API

- `GET /api/v1/claims` - List all claims with pagination and filtering
- `GET /api/v1/claims/{id}` - Get claim details by ID
- `GET /api/v1/claims/surgeon/{surgeon_id}` - Get claims for a specific surgeon

#### Quality Metrics API

- `GET /api/v1/quality-metrics` - List all quality metrics with pagination and filtering
- `GET /api/v1/quality-metrics/{id}` - Get quality metric details by ID
- `GET /api/v1/quality-metrics/surgeon/{surgeon_id}` - Get quality metrics for a specific surgeon

#### API Keys

- `GET /api/v1/api-keys` - List all API keys (admin only)
- `POST /api/v1/api-keys` - Create a new API key (admin only)
- `DELETE /api/v1/api-keys/{id}` - Delete an API key (admin only)

### Response Format

All API responses are in JSON format and follow this structure:

```json
{
  "data": { ... },  // Requested data or array of items
  "meta": {         // Metadata about the request/response
    "page": 1,
    "per_page": 20,
    "total": 100
  }
}
```

### Error Handling

Errors follow this format:

```json
{
  "error": {
    "code": "ERROR_CODE",
    "message": "Human-readable error message",
    "details": { ... }  // Optional additional error details
  }
}
```

## 🧪 Testing

SurgeonMatch has several test scripts to validate functionality:

```bash
# Run HTTP-based API tests
python scripts/test_api_http.py

# Run curl-based API tests
./scripts/test_api_curl.sh

# Run validation against database
python scripts/final_validation.py
```

## 🔧 Development Guidelines

### Code Style

- Python code follows PEP 8 with Black formatter (line length: 100 characters)
- Use type hints for all function parameters and return values
- Use docstrings for all public functions, classes, and modules
- SQL keywords should be in UPPERCASE

### Git Workflow

- Branch naming convention:
  - `feature/{issue-id}-short-description` for new features
  - `bugfix/{issue-id}-short-description` for bug fixes
  - `hotfix/{issue-id}-short-description` for critical production fixes

- Create WIP commits for incremental progress
- All PRs must have descriptive titles and detailed descriptions
- Squash commits when merging to main

### Testing

- Write tests for all new features and bug fixes
- Aim for 80%+ test coverage
- Use pytest for unit and integration tests
- Mock external services in unit tests
- Reset test data after each test

### Database

- All schema changes must be made through Alembic migrations
- Include both `upgrade` and `downgrade` paths in migrations
- Test migrations on staging before production
- Use SQLAlchemy's ORM for simple queries
- Use raw SQL for complex analytics
- Add appropriate indexes for frequently queried columns

### API Design

- Follow RESTful principles
- Use kebab-case for URLs
- Use camelCase for JSON properties
- Version all APIs (e.g., `/api/v1/endpoint`)
- Document all endpoints with OpenAPI

### Performance

- P99 latency < 500ms
- Median latency < 200ms
- Maximum response time: 2s
- Cache responses for 1 hour by default
- Use Redis for caching
- Invalidate cache on data updates

---

## 🛡️ Security Guidelines

### Authentication

- Use API keys for service-to-service communication
- Rotate API keys quarterly
- Never commit API keys to version control
- Store keys securely in the database with appropriate hashing

### Data Protection

- Encrypt sensitive data at rest
- Use HTTPS for all communications
- Implement rate limiting (default: 100 requests/minute per API key)
- Log all access to sensitive data

### HIPAA Compliance

- Maintain audit logs for all data access
- Implement access controls based on need-to-know principles
- Store only minimal required PHI
- Regular security audits and vulnerability scanning

## 🔥 Contributing

1. Fork the repository
2. Create your feature branch (`git checkout -b feature/amazing-feature`)
3. Commit your changes (`git commit -m 'Add some amazing feature'`)
4. Push to the branch (`git push origin feature/amazing-feature`)
5. Open a Pull Request

## 👮 License

This project is licensed under the terms of the MIT license. See the LICENSE file for details.

---

Built with ❤️ by the SurgeonMatch team

---

### 3. Surgeon Availability Inquiry

`POST /v1/availabilityInquiry`

**Body:**

```json
{
  "npiList": ["1234567890","9876543210"],
  "requestedDate": "2025-06-12"
}
```

**Response:**

```json
[
  { "npi": "1234567890", "available": true,  "notes": "On-call team available" },
  { "npi": "9876543210", "available": false, "notes": "Booked full day"  }
]
```

---

### 4. Surgeon Outcomes & Quality

`GET /v1/surgeonQuality/{npi}`

**Response:**

```json
{
  "npi": "1234567890",
  "procedure_code": "47.091",
  "readmission_rate_30d": 2.1,
  "complication_rate": 1.3,
  "avg_length_of_stay": 3.8
}
```

---

## ⚡ Stretch-Goal Endpoints

### High-Value Practice Finder

`GET /v1/highValuePractices`

* **Params:** `diagnosisCode`, `minCohortSize`, `topN`
* **Purpose:** Ranks practices by treatment gaps (unmet need).

### Part D Payer & Plan Trends

`GET /v1/partDTrends`

* **Params:** `drugCode`, `dateFrom`, `dateTo`, `region`
* **Purpose:** Tracks Part D spend & claim counts by payer/plan.

### Referral Network Graph

`GET /v1/referralGraph`

* **Params:** `npi`, `depth`, `minSharedPatients`
* **Purpose:** Returns nodes/edges for provider referral networks.

### Patient Adherence & Refill Metrics

`GET /v1/adherence`

* **Params:** `npi`, `drugCode`, `period`
* **Purpose:** Computes adherence (PDC, refill gaps, non-adherence).

### Cohort Segmentation Service

`POST /v1/cohortSegments`

* **Body:** `{ diagnosisCode, features[], segmentCount }`
* **Purpose:** Returns algorithmic patient segments for analytics.

### Cost-of-Care & Out-of-Pocket Tracker

`GET /v1/costOfCare`

* **Params:** `drugCode`, `region`
* **Purpose:** Estimates total vs. patient OOP costs by region.

---

## 🔧 QNN “Power-Up” Integration

You can optionally call CareSet’s QNN API for code-level insights:

```bash
# Feature Extraction
curl -X POST https://qnn.ainative.studio/v1/code/feature-extraction \
  -H "Authorization: Bearer YOUR_QNN_KEY" \
  -d '{ "code": "...", "features": ["function_names","docstrings"] }'

# Code Quality Check
curl -X POST https://qnn.ainative.studio/v1/code/quality \
  -H "Authorization: Bearer YOUR_QNN_KEY" \
  -d '{ "code": "...", "metrics": ["style","missing_tests"] }'
```

---

## 🧪 Testing & QA

* **Unit tests** live in `tests/unit/`
* **Integration tests** in `tests/integration/`
* Run all tests with:

  ```bash
  pytest
  ```

---

## 📦 SDK Examples

See `docs/sdk/python.md` and `docs/sdk/js.md` for ready-to-use code snippets.

---

## 📄 License & Contributing

* **License:** MIT
* **Contributing:** Please read `CONTRIBUTING.md` for guidelines on pull requests, code style, and branch management.

---

> *Built with ❤️ by the CareSet Data Platform Team*

```

This README provides a clear overview of all core and stretch endpoints, setup steps, testing instructions, and optional QNN integrations—ready for developer consumption.
```<|MERGE_RESOLUTION|>--- conflicted
+++ resolved
@@ -79,7 +79,6 @@
 
 ---
 
-<<<<<<< HEAD
 ## 🔐 Authentication & Rate Limiting
 
 ### API Key Authentication
@@ -133,10 +132,7 @@
 
 ---
 
-## 📚 Core Endpoints
-=======
 ## 📚 API Documentation
->>>>>>> 7de24e5c
 
 ### Authentication
 
